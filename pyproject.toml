--- conflicted
+++ resolved
@@ -47,11 +47,6 @@
   'A003',
   'ANN101',
   'ANN401',
-<<<<<<< HEAD
-  'ARG002',  # TODO(Unassigned): enable
-  'ARG003',  # TODO(Unassigned): enable
-=======
->>>>>>> 825988a9
   'C901',
   'COM812',
   'D',
