[build-system]
requires = ["hatchling"]
build-backend = "hatchling.build"

[project]
name = "narwhals"
version = "1.0.2"
authors = [
  { name="Marco Gorelli", email="33491632+MarcoGorelli@users.noreply.github.com" },
]
description = "Extremely lightweight compatibility layer between pandas, Polars, cuDF, and Modin"
readme = "README.md"
requires-python = ">=3.8"
classifiers = [
    "Programming Language :: Python :: 3",
    "License :: OSI Approved :: MIT License",
    "Operating System :: OS Independent",
]

[tool.hatch.build]
exclude = [
  "/.*",
  "/docs",
  "/tests",
  "/tpch",
]

[project.optional-dependencies]
pandas = ["pandas>=0.25.3"]
polars = ["polars>=0.20.3"]
pyarrow = ['pyarrow>=11.0.0']

[project.urls]
"Homepage" = "https://github.com/narwhals-dev/narwhals"
"Bug Tracker" = "https://github.com/narwhals-dev/narwhals"

[tool.ruff]
line-length = 90
fix = true
target-version = "py38"

lint.select = [
  "ALL",
]
lint.ignore = [
  'A001',
  'A003',
  'ANN101',
  'ANN401',
  'C901',
  'COM812',
  'D',
  'DTZ001',
  'E501',
  'FIX',
<<<<<<< HEAD
  'ISC001',  # Keep to avoid conflic with ruff-format
  'PD',
=======
  'ICN001',
  'ISC001',
  'PD901',  # This is a auxiliary library so dataframe variables have no concrete business meaning
>>>>>>> d1ad9a89
  'PLR0911',
  'PLR0912',
  'PLR2004',
  'PTH',
  'RET505',
  'S',
  'SLF001',
  'TD003',
  'TRY003',  # TODO(Unassigned): enable
  'TRY004'
]

[tool.ruff.lint.isort]
force-single-line = true

[tool.ruff.format]
docstring-code-format = true

[tool.pytest.ini_options]
filterwarnings = [
  "error",
  'ignore:distutils Version classes are deprecated:DeprecationWarning',
  'ignore:In the future `np.bool`',
  'ignore:The copy keyword is deprecated and will be removed',
  'ignore:make_block is deprecated and will be removed',
  'ignore:np.find_common_type is deprecated',
  'ignore:is_sparse is deprecated and will be removed',
]
xfail_strict = true
markers = ["slow: marks tests as slow (deselect with '-m \"not slow\"')"]

[tool.coverage.run]
plugins = ["covdefaults"]

[tool.coverage.report]
omit = ['narwhals/typing.py']
exclude_also = [
  "> POLARS_VERSION",
  "if sys.version_info() <",
  "if implementation is Implementation.MODIN",
  "if implementation is Implementation.CUDF",
  'request.applymarker\(pytest.mark.xfail\)'
]

[tool.mypy]
strict = true

[[tool.mypy.overrides]]
# the pandas API is just too inconsistent for type hinting to be useful.
module = [
    "pandas.*",
    "cudf.*",
    "modin.*",
]
ignore_missing_imports = true<|MERGE_RESOLUTION|>--- conflicted
+++ resolved
@@ -53,14 +53,7 @@
   'DTZ001',
   'E501',
   'FIX',
-<<<<<<< HEAD
-  'ISC001',  # Keep to avoid conflic with ruff-format
-  'PD',
-=======
-  'ICN001',
-  'ISC001',
   'PD901',  # This is a auxiliary library so dataframe variables have no concrete business meaning
->>>>>>> d1ad9a89
   'PLR0911',
   'PLR0912',
   'PLR2004',
