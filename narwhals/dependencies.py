--- conflicted
+++ resolved
@@ -17,14 +17,8 @@
 
 
 def get_modin() -> Any:  # pragma: no cover
-<<<<<<< HEAD
-    """Import modin (if available - else return None)."""
+    """Get modin.pandas module (if already imported - else return None)."""
     if (modin := sys.modules.get("modin", None)) is not None:
-=======
-    """Get modin.pandas module (if already imported - else return None)."""
-    modin = sys.modules.get("modin", None)
-    if modin is not None:
->>>>>>> 04054b6a
         return modin.pandas
     return None
 
